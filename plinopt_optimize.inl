// ==========================================================================
// PLinOpt: a collection of C++ routines handling linear & bilinear programs
// Authors: J-G. Dumas, C. Pernet, A. Sedoglavic
// ==========================================================================

/****************************************************************
 * PLinOpt Library, Optimization inline implementations
 ****************************************************************/

#include "plinopt_optimize.h"


template<typename Ring>
std::ostream& printmulorjustdiv(std::ostream& out,
                                const char c, const size_t i,
                                const typename Ring::Element& e,
                                size_t& nbmul, const Ring& F) {
    out << c << i;
    if (notAbsOne(F,e)) {
        ++nbmul;
        out << '*' << e;
    }
    return out;
}

template<>
std::ostream& printmulorjustdiv(std::ostream& out,
                                const char c, const size_t i,
                                const Givaro::Rational& r,
                                size_t& nbmul, const QRat& QQ) {
    out << c << i;
    if (!QQ.isOne(r)) {
        ++nbmul;
        if (Givaro::isOne(r.nume()))
            out << '/' << r.deno();
        else
            out << '*' << r;
    }
    return out;
}



template<typename T1, typename T2>
std::ostream& operator<<(std::ostream& out, const std::map<T1,T2>& v) {
    out << '{';
    for (const auto& [element, frequency] : v)
        out << element << '=' << frequency << ' ';
    return out << '}';
}

// Build pairs of indices with normalized coefficient (ratio of the two values)
template<typename Container, typename Ring>
std::vector<Etriple<Ring>> listpairs (const Container& c, const Ring& F) {
    std::vector<Etriple<Ring>> v;
    typename Ring::Element tmp;
    for(auto iter=c.begin(); iter != c.end(); ++iter) {
        auto next(iter);
        for(++next; next!= c.end(); ++next) {
            v.emplace_back(iter->first, next->first,
                           F.div(tmp,next->second,iter->second));
        }
    }
    return v;
}

// If cse is present in row, add square of row density to score
template<typename triple>
inline size_t score(const std::vector<std::vector<triple>>& AllPairs,
                    const std::vector<size_t>& Density,
                    const triple& cse) {
    size_t score(0);
    for(size_t k=0; k<Density.size(); ++k) {
        if (std::find(AllPairs[k].begin(), AllPairs[k].end(), cse) != AllPairs[k].end()) {
            score += Density[k]*Density[k];
        }
    }
    return score;
}


template<typename triple, typename _Mat>
Pair<size_t> RemOneCSE(std::ostream& ssout, _Mat& lM, size_t& nbmul,
                       std::vector<triple>& lmultiples, const triple& cse,
                       const std::vector<std::vector<triple>>& AllPairs,
                       const char tev, const char rav) {
    const auto& FF(lM.field());
    size_t savedadds(0), savedmuls(0), lm(lM.coldim()); // The new pair

        // Factor out cse, in all rows
        // adds a column for the new factor
    for(size_t i=0; i<AllPairs.size(); ++i) {
        const auto& rows(AllPairs[i]);
        if (std::find(rows.begin(), rows.end(), cse) != rows.end()) {
            typename _Mat::Element coeff;
            for(auto iter=lM[i].begin(); iter!= lM[i].end(); ++iter) {
                if (iter->first==std::get<0>(cse)) {
                    coeff = iter->second;
                    lM[i].erase(iter); ++savedadds;
                    break;
                }
            }
            for(auto iter=lM[i].begin(); iter!= lM[i].end(); ++iter) {
                if (iter->first==std::get<1>(cse)) {
                    if (notAbsOne(FF,iter->second)) ++savedmuls;
                    lM[i].erase(iter);
                    lM[i].emplace_back(lm,coeff);
                    break;
                }
            }
        }
    }

        // If coefficient was already applied
        //    then reuse the multiplication
        //    else put it in a temporary for future reuse
    auto asgs(abs(std::get<2>(cse)));
    size_t rindex(lm), moremul(0);
    if (notAbsOne(FF,asgs)) {
        for(const auto& iter: lmultiples) {
            if ((std::get<1>(iter) == std::get<1>(cse)) &&
                (std::get<2>(iter) == asgs)) {
                rindex = std::get<0>(iter);
                break;
            }
        }
        if (rindex == lm) {
            ssout << rav << lm << ":=";
            if (FF.isMOne(asgs)) ssout << '-';
            printmulorjustdiv(ssout, tev, std::get<1>(cse),
                              asgs, moremul, FF) << ';' << std::endl;
            lmultiples.emplace_back(lm,std::get<1>(cse),asgs);
        }
    }

    nbmul += moremul;
    savedmuls -= moremul;

        // Outputs the factor into a temporary variable
    ssout << tev << lm << ":=" << tev << std::get<0>(cse);
    if ( (FF.isMOne(asgs)) || (sign(std::get<2>(cse))<0) ) {
        ssout << '-';
    } else {
        ssout << '+';
    }
    if (isAbsOne(FF,asgs)) {
        ssout << tev << std::get<1>(cse);
    } else {
        ssout << rav << rindex;
    }
    ssout << ';' << std::endl;

    --savedadds;

    ++lm;
    lM.resize(lM.rowdim(), lm);

    return Pair<size_t>{savedadds,savedmuls};
}


// Removing one pair (CSE)
template<typename triple,typename _Mat>
bool OneSub(std::ostream& sout, _Mat& M, std::vector<triple>& multiples,
            size_t& nbmul, const char tev, const char rav) {
<<<<<<< HEAD
=======
    size_t m(M.coldim());
>>>>>>> bb0f290f
    const auto& FF(M.field());

    std::vector<std::vector<triple>> AllPairs;
    std::vector<size_t> Density;

        // Compute initial density, and all pairs, in a row
    for(auto iter=M.rowBegin(); iter != M.rowEnd(); ++iter) {
        Density.emplace_back(iter->size());
        AllPairs.push_back(listpairs(*iter, FF));
    }

        // Count occurences of each pair in whole matrix
    std::map<triple,size_t> PairMap;
    for(const auto& rows: AllPairs) {
        for (const auto& iter: rows) {
            PairMap[iter]++;
        }
    }

        // Found some pairs
    if (PairMap.size()) {
        size_t maxfrq(0);
        std::vector<triple> MaxCSE;
        triple cse;
            // Find all pairs with maximal frequency
        for (const auto& [element, frequency] : PairMap) {
            if (frequency == maxfrq) {
                MaxCSE.push_back(element);
            }
            if (frequency > maxfrq) {
                maxfrq = frequency;
                cse = element;
                MaxCSE.resize(0); MaxCSE.push_back(element);
            }
        }

            // Factoring will gain something if maximal frequency > 1
        if (maxfrq > 1) {
                // More than one pair with maximal frequency
            if (MaxCSE.size()>1) {
                    // Tie breaking heuristics
#ifdef RANDOM_TIES
                std::shuffle ( MaxCSE.begin(), MaxCSE.end(),
                               std::default_random_engine(Givaro::BaseTimer::seed()) );
                cse = MaxCSE.front();
#else
                size_t maxscore(0);
                for(const auto& element: MaxCSE) {
                    const size_t newscore(score(AllPairs,Density,element));
                    if (newscore == maxscore) {
                            // Tie breaking by multiplier
                        if (isAbsOne(FF,std::get<2>(element))) {
                            cse = element;
                        }
                    }
                        // Tie breaking by score
                    if (newscore > maxscore) {
                        maxscore = newscore;
                        cse = element;
                    }
                }
#endif
            }

#ifdef VERBATIM_PARSING
            std::clog << "# Found: " << cse << '=' << maxfrq
                      << ',' << score(AllPairs,Density,cse) << std::endl;
            for (const auto& [element, frequency] : PairMap) {
                if ( (frequency == maxfrq) && (element != cse)) {
                    std::clog << "# tied : " << element << '=' << maxfrq
                              << ',' << score(AllPairs,Density,element)
                              << std::endl;
                }
            }
#endif

                // Now factoring out that CSE from the matrix
            RemOneCSE(sout, M, nbmul, multiples, cse, AllPairs, tev, rav);
<<<<<<< HEAD

// M.write(std::clog << "# END OS\n",FileFormat::Pretty) << ';' << std::endl;
=======
>>>>>>> bb0f290f
            return true;
        }
    }
    return false;
}

// Factors out same coefficient in a column
template<typename Iter, typename triple, typename _Mat>
void FactorOutColumns(std::ostream& sout, _Mat& T,
                      std::vector<triple>& multiples, size_t& nbmul,
                      const char tev, const char rav,
                      const size_t j, const Iter& start, const Iter& end) {
    if (start == end) return;
    const auto& FF(T.field());

    std::map<typename _Mat::Element, size_t> MapVals;
    for(Iter iter = start; iter != end; ++iter) {
        MapVals[abs(iter->second)]++;
    }


    for (const auto& [element, frequency] : MapVals) {
        size_t m(T.rowdim());

            // Found repeated coefficient
        if ( (frequency>1) && (notAbsOne(FF,element)) ) {
            size_t rindex(m);
                // If coefficient was already applied
                //    then reuse the multiplication
                //    else put it in a temporary for future reuse
             for(const auto& iter: multiples) {
                if ((std::get<1>(iter) == j) &&
                    (std::get<2>(iter) == element)) {
                    rindex = std::get<0>(iter);
                    break;
                }
            }
            if (rindex == m) {
                sout << rav << m << ":=";
                if (FF.isMOne(element)) sout << '-';
                printmulorjustdiv(sout, tev, j,
                                  element, nbmul, FF) << ';' << std::endl;
                multiples.emplace_back(m,j,element);
            }

                // Outputs the coefficient into a temporary variable
            sout << tev << m << ":=";
            sout << rav << rindex << ';' << std::endl;
            ++m;
            T.resize(m, T.coldim());

                // Replace the coefficient in all rows by 1 or -1
            for(size_t k=0; k<frequency; ++k) {
                auto& row(T[j]);
                for(auto iter=row.begin(); iter != row.end(); ++iter) {
                    if (abs(iter->second) == element) {
                        T[m-1].emplace_back(iter->first, (sign(iter->second) >= 0 ? 1 : -1));
                        row.erase(iter);
                        break;
                    }
                }
            }
        }
    }
}

// Factors out same coefficient in a row
template<typename Iter, typename _Mat>
void FactorOutRows(std::ostream& sout, _Mat& M, size_t& nbadd, const char tev,
                   const size_t i, const Iter& start, const Iter& end) {
    if (start == end) return;
    const auto& FF(M.field());

    std::map<typename _Mat::Element, size_t> MapVals;
    for(Iter iter = start; iter != end; ++iter) {
        MapVals[abs(iter->second)]++;
    }

    size_t m(M.coldim());
    for (const auto& [element, frequency] : MapVals) {
            // Found repeated coefficient
        if ((frequency>1) && (notAbsOne(FF,element)) ) {
            sout << tev << m << ":=";
            ++m;
                // Add a column with coefficient multiplying a new sum
            M.resize(M.rowdim(), m);
            M[i].emplace_back(m-1, element);

                // Remove elements that will be in the new sum
            auto& row(M[i]);
            for(auto iter=row.begin(); iter != row.end(); ++iter) {
                if (abs(iter->second) == element) {
                    if (sign(iter->second) < 0) sout << '-';
                    sout << tev << iter->first;
                    row.erase(iter);
                    break;
                }
            }
                // Precompute the new sum (to be multiplied afterwards)
            for(size_t k=1; k<frequency; ++k) {
                for(auto iter=row.begin(); iter != row.end(); ++iter) {
                    if (abs(iter->second) == element) {
                        ++nbadd;
                        sout << (sign(iter->second) < 0 ? '-' : '+')
                                  << tev << iter->first;
                        row.erase(iter);
                        break;
                    }
                }
            }
            sout << ';' << std::endl;
        }
    }
}

// Sets new temporaries with the input values
void input2Temps(std::ostream& sout, const size_t N,
                 const char inv, const char tev) {
    // Inputs to temporaries
    for(size_t i=0; i<N; ++i) {
        sout << tev << i << ":="
                  << inv << i << ';' << std::endl;
    }
}
// Sets new temporaries with the input values
template<typename _Mat>
void input2Temps(std::ostream& sout, const size_t N,
                 const char inv, const char tev,
                 const _Mat& trsp) {
    // Inputs to temporaries
    for(size_t i=0; i<N; ++i) {
        if (trsp[i].size()) {
            sout << tev << i << ":="
                      << inv << i << ';' << std::endl;
        } // otherwise variable is not used
    }
}


// Direct program generateur from a matrix
template<typename _Mat, typename triple>
std::ostream& ProgramGen(std::ostream& sout, _Mat& M,
                         std::vector<triple>& multiples,
                         size_t& addcount, size_t& nbmul,
                         const char inv, const char ouv,
                         const char tev, const char rav) {

#ifdef VERBATIM_PARSING
    std::clog << "# Program Generation:" << inv << ' ' << ouv << ' '
               << tev << ' ' << rav << ' ' << std::endl;
    std::clog << std::string(30,'#') << std::endl;
#endif

    const auto& FF(M.field());

        // Factoring multiplier by colums
    _Mat T(FF, M.coldim(), M.rowdim()); Transpose(T, M);
    for(size_t j=0; j<M.coldim(); ++j) {
        FactorOutColumns(sout, T, multiples, nbmul, tev, rav,
                         j, T[j].begin(), T[j].end());
    }
    Transpose(M,T);

        // Factoring multiplier by rows
    for(size_t i=0; i<M.rowdim(); ++i) {
        FactorOutRows(sout, M, addcount, tev, i, M[i].begin(), M[i].end());
    }

        // Computing remaining (simple) linear combinations
    for(size_t i=0; i<M.rowdim(); ++i) {
        const auto& row(M[i]);
        if (row.size()>0) {
            sout << ouv << i << ":=";

            auto arbs(abs(row.begin()->second));

                // If already multiplied, reuse it
            size_t rindex(M.coldim());
            for(const auto& miter: multiples) {
                if ((std::get<1>(miter) == row.begin()->first) &&
                    (std::get<2>(miter) == arbs)) {
                    rindex = std::get<0>(miter);
                    break;
                }
            }
            if (rindex != M.coldim()) {
                if (! FF.areEqual(arbs,row.begin()->second)) sout << '-';
                sout << rav << rindex;
            } else {
                if ( (sign(row.begin()->second) < 0)
                     || FF.isMOne(row.begin()->second) ) sout << '-';
                printmulorjustdiv(sout, tev, row.begin()->first,
                                  arbs, nbmul, FF);
            }

                // For all the monomials of the linear combination
            auto iter(row.begin());
            for(++iter; iter!= row.end(); ++iter) {
                ++addcount;
                auto ais(abs(iter->second));

                    // If already multiplied, reuse it
                size_t rindex(M.coldim());
                for(const auto& miter: multiples) {
                    if ((std::get<1>(miter) == iter->first) &&
                        (std::get<2>(miter) == ais)) {
                        rindex = std::get<0>(miter);
                        break;
                    }
                }
                if (rindex != M.coldim()) {
                    sout << (FF.areEqual(ais,iter->second) ? '+' : '-')
                         << rav << rindex;
                } else {
                        // otherwise next function will sout << '-'
                    sout << ( ( (sign(iter->second) <0)
                                || FF.isMOne(iter->second) ) ? '-' : '+');
                    printmulorjustdiv(sout, tev, iter->first,
                                      ais, nbmul, FF);
                }
            }
            sout << ';' << std::endl;
        }
#ifdef VERBATIM_PARSING
        else {
            sout << ouv << i << ":=0;" << std::endl;
        }
#endif
    }

#ifdef VERBATIM_PARSING
    std::clog << "# Program Generation done." << std::endl;
    std::clog << std::string(30,'#') << std::endl;
//     M.write(std::clog << "M:=",FileFormat::Maple) << ';' << std::endl;
#endif

    return sout;
}


// Global random optimization function (pairs and factors)
template<typename _Mat>
Pair<size_t> Optimizer(std::ostream& sout, _Mat& M,
                       const char inv, const char ouv,
                       const char tev, const char rav) {

    using triple=std::tuple<size_t, size_t, typename _Mat::Element>;
    size_t nbadd(0), nbmul(0);


        // Factoring sums
    std::vector<triple> multiples;
    for( ; OneSub(sout, M, multiples, nbmul, tev, rav) ; ++nbadd) { }

        // No more useful CSE, thus
        // generate the rest of the program from the new M
    ProgramGen(sout, M, multiples, nbadd, nbmul, inv, ouv, tev, rav);

    return Pair<size_t>(nbadd,nbmul);
}



	// Postcondition _Matrix A is nullified
template<typename _Mat>
Pair<size_t> nullspacedecomp(std::ostream& sout, _Mat& x, _Mat& A,
                             const bool mostCSE) {
	std::vector<size_t> l;
    return nullspacedecomp(sout, x, A, l, mostCSE);
}

	// Postcondition _Matrix A is nullified
template<typename _Mat>
Pair<size_t> nullspacedecomp(std::ostream& sout, _Mat& x, _Mat& A,
                             std::vector<size_t>& l, const bool mostCSE) {
    const auto& FF(A.field());
    typename _Mat::Element Det;
    size_t Rank;
    size_t Ni(A.rowdim()),Nj(A.coldim());

    _Mat FreePart(FF, A.coldim(), A.rowdim()); Transpose(FreePart,A);

        // ============================================
        // Find the rows to start the kernel elimination
    std::vector<size_t> Q(Nj);
    std::iota(Q.begin(), Q.end(), 0); // Q will be this permutation


#ifdef RANDOM_TIES
        // If permutation is not fixed,
        // Randomly swap initial rows of FreePart
    if (l.size() != Nj) {
        l.resize(Nj);
        std::iota(l.begin(), l.end(), 0); // Select a random permutation
        std::shuffle ( l.begin(), l.end(),
                       std::default_random_engine(Givaro::BaseTimer::seed()));
    } // Otherwise only use the prescribed permutation
    for(size_t i=1; i<Nj; ++i) {
        if (i != l[i]) {
            std::swap(FreePart[i],FreePart[l[i]]);
            std::swap(Q[i], Q[l[i]]);
        }
    }
#else
        // Find sparsest initial rows of FreePart
    for(size_t i=1; i<Nj; ++i) {
        for(size_t j=0; j<i; ++j) {
            if (FreePart[i].size()<FreePart[j].size()) {
                std::swap(FreePart[i],FreePart[j]);
                std::swap(Q[i], Q[j]);
                --i;
                break;
            }
        }
    }
#endif

    Transpose(A, FreePart); // Apply the Q permutation on A

        // ============================================
        // Now find subset of independent rows
    LinBox::Permutation<typename _Mat::Field> P(FF,(int)Nj);
    LinBox::GaussDomain<typename _Mat::Field> GD(FF);

        // LUP decomposition
    GD.InPlaceLinearPivoting(Rank, Det, A, P, Ni, Nj );

        // Removing zero rows
    for(size_t i=0; i< Ni; ++i) {
        if (A[i].size() == 0) {
            size_t j(i);
            if (nextnonzero(j,Ni,A)) {
                A[i] = A[j];
                A[j].resize(0);
            }
            else {
                break;
            }
        }
    }

        // Compute NullSpace from U
    size_t nullity = A.coldim()-Rank;
    x.resize(x.rowdim(),nullity);
#ifdef VERBATIM_PARSING
    std::clog << "# NullSpace dimensions:" << x.rowdim() << 'x' << x.coldim() << std::endl;
    std::clog << std::string(30,'#') << std::endl;
#endif
    if ( (Rank != 0) && (nullity != 0) ) {
            // compute U2T s.t. U = [ U1 | -U2T^T ]
        _Mat U2T(FF,nullity,Rank);

        for(auto uit=A.IndexedBegin(); uit != A.IndexedEnd(); ++uit) {
            if (uit.colIndex() >= Rank)
                U2T.setEntry(uit.colIndex()-Rank,uit.rowIndex(),uit.value());
        }
        for(auto u2it=U2T.Begin(); u2it != U2T.End(); ++u2it)
            FF.negin(*u2it);

            // Compute the basis vector by vector
        typedef LinBox::Sparse_Vector<typename _Mat::Element> SparseVect;
        for(size_t i=0; i<nullity; ++i) {
            SparseVect W1Ti;
                // Solve for upper part of basis
            upperTriangularSparseSolve(W1Ti, Rank, A, U2T[i]);

            for(size_t j=0; j<W1Ti.size(); ++j) {
                    // P.applyTranspose(x[i],W1T[i]);
                    // Transposein(x)
                x.setEntry( (size_t)P.getStorage()[ (size_t)W1Ti[(size_t)j].first ], i, W1Ti[j].second );
            }
        }


            // ============================================
            // Remove dependent rows from FreePart
        for(size_t i=0; i<nullity; ++i) {
            FreePart[P.getStorage()[ Rank+i ]].resize(0);
        }

            // ============================================
            // Unapply Q
        std::vector<size_t> cQ(Q);
        for(size_t i=0; i<Nj; ++i) {
            while(cQ[i] != i) {
                std::swap(FreePart[i], FreePart[ cQ[i] ]);
                std::swap(x[i], x[ cQ[i] ]);
                std::swap(cQ[i], cQ[ cQ[i] ]);
           }
        }



#ifdef VERBATIM_PARSING
        FreePart.write(std::clog << "# FreePart:", FileFormat::Maple)
                                 << std::endl;
        std::clog << std::string(30,'#') << std::endl;
#endif


            // ============================================
            // Optimize the set of independent rows
        input2Temps(sout, FreePart.coldim(), 'i', 't');
            // o <-- Free . i
        Pair<size_t> Fops;
        if (mostCSE) {
            Fops = RecOptimizer(sout, FreePart, 'i', 'o', 't', 'r');
        } else {
            Fops = Optimizer(sout, FreePart, 'i', 'o', 't', 'r');
        }


            // ============================================
            // Optimize the dependent rows (transposed nullspace)
            // [ Free^T | Dep^T ] . [ x^T | I ]^T = 0
            // So Dep . i = (- x^T) Free . i = (- x^T) o
         _Mat Tx(x.field(), x.coldim(), x.rowdim()); NegTranspose(Tx, x);

#ifdef VERBATIM_PARSING
        std::clog << std::string(30,'#') << std::endl;
        Tx.write(std::clog << "# Dependent:", FileFormat::Maple) << std::endl;
#endif

        input2Temps(sout, Tx.coldim(), 'o', 'v', x);
            // x <-- Tx . o = (- x^T) o
        Pair<size_t> Kops;
        if (mostCSE) {
            Kops = RecOptimizer(sout, Tx, 'o', 'x', 'v', 'g');
        } else {
            Kops = Optimizer(sout, Tx, 'o', 'x', 'v', 'g');
        }

            // ============================================
            // Recover final output of NullSpace
            // Applying both permutations, P then Q
            // back into 'o' variables
        for(size_t i=0; i<nullity; ++i) {
            sout << 'o' << Q[ P.getStorage()[ Rank+i ] ] << ":="
                 << 'x' << i << ';' << std::endl;
        }

            // ============================================
            // Total number of operations
        Fops.first += Kops.first;
        Fops.second += Kops.second;

        return Fops;
    }
    return Pair<size_t>{-1,-1}; // +infty,+infty
}


// Recusive search for the best cse
template<typename triple,typename _Mat>
bool RecSub(std::vector<std::string>& out, _Mat& Mat,
            std::vector<triple>& multiples,
            size_t& nbadd, size_t& nbmul, const size_t lvl,
            const char tev, const char rav) {

    const auto& FF(Mat.field());

    std::vector<std::vector<triple>> AllPairs;
    std::vector<size_t> Density;
        // Compute initial density, and all pairs, in a row
    for(auto iter=Mat.rowBegin(); iter != Mat.rowEnd(); ++iter) {
        AllPairs.push_back(listpairs(*iter, FF));
    }


        // Count occurences of each pair in whole matrix
    std::map<triple,size_t> PairMap;
    for(const auto& rows: AllPairs) {
        for (const auto& iter: rows) {
            PairMap[iter]++;
        }
    }
        // Found some pairs
    if (PairMap.size()) {
        size_t maxfrq(0);
            // Find all pairs with maximal frequency
        for (const auto& [element, frequency] : PairMap) {
            if (frequency > maxfrq) {
                maxfrq = frequency;
            }
        }
            // Factoring will gain something if maximal frequency > 1
        if (maxfrq <= 1) {
            return false;
        }
    }

    triple cse{0,0,0};
    for(const auto& rows: AllPairs) {
        if (rows.size() > 0) cse = rows.front();
    }

    size_t bestadds(nbadd), bestmuls(nbmul);
    _Mat bestM(FF,Mat.rowdim(),Mat.coldim()); sparse2sparse(bestM, Mat);
    std::vector<triple> bestmultiples(multiples);
    std::vector<std::string> bestdout;

    for(const auto& rows: AllPairs) {
        for (const auto& cse: rows) {
            if (PairMap[cse] > 1) {
                _Mat lM(FF,Mat.rowdim(),Mat.coldim()); sparse2sparse(lM, Mat);
                std::vector<triple> lmultiples(multiples);
                std::ostringstream ssout;
                size_t moremul(0);

                    // Factoring out that CSE from the matrix
                const Pair<size_t> savings = RemOneCSE(ssout, lM, moremul,
                                                       lmultiples, cse,
                                                       AllPairs, tev, rav);

                size_t ladditions(nbadd-savings.first);
                size_t lmuls(nbmul-savings.second);

                std::vector<std::string> sdout(1,ssout.str());
                RecSub(sdout, lM, lmultiples, ladditions, lmuls, lvl+1, tev, rav);

                if ( (ladditions < bestadds) ||
                     ( (ladditions == bestadds) && (lmuls < bestmuls) ) ) {
                    bestadds = ladditions;
                    bestmuls = lmuls;
                    sparse2sparse(bestM, lM);
                    bestmultiples = lmultiples;
                    bestdout = sdout;
                }
            }
        }
    }

    nbadd = bestadds;
    nbmul = bestmuls;
    multiples = bestmultiples;
    sparse2sparse(Mat, bestM);
    out.insert(out.end(),bestdout.begin(), bestdout.end());

#ifdef VERBATIM_PARSING
    std::clog << std::string(lvl,'#') << "# lvl(" << lvl << "), best: " << bestadds << '|' << bestmuls << std::endl;
#endif

    return true;
}



// Global exhaustive greedy CSE optimization function (pairs and factors)
template<typename _Mat>
Pair<size_t> RecOptimizer(std::ostream& sout, _Mat& M,
                          const char inv, const char ouv,
                          const char tev, const char rav) {
    using triple=std::tuple<size_t, size_t, typename _Mat::Element>;
    const auto& FF(M.field());


    size_t nbadd(0), nbmul(0);
    for(auto iter=M.rowBegin(); iter != M.rowEnd(); ++iter)
        nbadd += std::max((int)iter->size()-1,0);
    for(auto it = M.IndexedBegin(); it != M.IndexedEnd(); ++it)
        if (notAbsOne(FF,it.value())) ++nbmul;

        // Factoring sums
    std::vector<std::string> dout;
    std::vector<triple> multiples;
    RecSub(dout, M, multiples, nbadd, nbmul, 0, tev, rav);

    size_t alreadymuls(nbmul);
    for(auto it = M.IndexedBegin(); it != M.IndexedEnd(); ++it)
        if (notAbsOne(FF,it.value())) --alreadymuls;

    for(auto iter = dout.begin(); iter != dout.end(); ++iter) {
        sout << *iter;
    }

    size_t addcount(0);

    ProgramGen(sout, M, multiples, addcount, alreadymuls, inv, ouv, tev, rav);

    return Pair<size_t>(nbadd,alreadymuls);
}<|MERGE_RESOLUTION|>--- conflicted
+++ resolved
@@ -163,10 +163,6 @@
 template<typename triple,typename _Mat>
 bool OneSub(std::ostream& sout, _Mat& M, std::vector<triple>& multiples,
             size_t& nbmul, const char tev, const char rav) {
-<<<<<<< HEAD
-=======
-    size_t m(M.coldim());
->>>>>>> bb0f290f
     const auto& FF(M.field());
 
     std::vector<std::vector<triple>> AllPairs;
@@ -245,11 +241,6 @@
 
                 // Now factoring out that CSE from the matrix
             RemOneCSE(sout, M, nbmul, multiples, cse, AllPairs, tev, rav);
-<<<<<<< HEAD
-
-// M.write(std::clog << "# END OS\n",FileFormat::Pretty) << ';' << std::endl;
-=======
->>>>>>> bb0f290f
             return true;
         }
     }
