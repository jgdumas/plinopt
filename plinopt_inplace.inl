// ==========================================================================
// PLinOpt: C++ routines handling linear, bilinear & trilinear programs
// Authors: J-G. Dumas, B. Grenet
// ==========================================================================

/****************************************************************
 * PLinOpt Library, In-place inline implementations
 ****************************************************************/

#include "plinopt_inplace.h"

// ===============================================================
// Tools for atomic operation (ADD or SCA)
struct Atom {
    char _var;
    size_t _src;
    char _ope;
    Givaro::Rational _val;
    size_t _des;

    Atom(char v, size_t s, char o, const Givaro::Rational& r, size_t d=0)
            : _var(v),_src(s),_ope(o),_val(r),_des(d) {}

    friend std::ostream& operator<<(std::ostream& out, const Atom& p) {
        const bool bsca(isSca(p._ope));

        if (bsca && isOne(p._val)) return out;


        if (p._ope == ' ') return out << "# row computed in "
                                      << p._var << p._src << VALPAR(p._val);


        out << p._var << p._src << ":="
            << p._var << p._src << ' ';

        if (bsca) {
            out << p._ope << ' ' << VALPAR(p._val);
        } else {
            const auto uval(sign(p._val)<0?-p._val:p._val);
            const auto uope(sign(p._val)<0?SWAPOP(p._ope):p._ope);
            out << uope << ' ';
            if (! isOne(uval)) {
                out << VALPAR(uval) << '*';
            }
            out << p._var << p._des;
        }
        return out << ';';
    }

    bool isinv(const Atom& p) const {
        bool binv(true);
        binv &= (this->_var == p._var);
        binv &= (this->_src == p._src);
        if (isAdd(this->_ope) && isAdd(p._ope)) {
            if (this->_ope==p._ope) {
                binv &= isZero(this->_val+p._val);
            } else {
                binv &= isZero(this->_val-p._val);
            }
        } else if (isSca(this->_ope) && isSca(p._ope)) {
            binv &= isOne(this->_val / p._val);
        } else {
            // at least one of the two operations is not arithmetic
            return false;
        }
        return binv &= (this->_des == p._des);
    }
};

auto isScaOne {[](const Atom& p){ return (isSca(p._ope) && isOne(p._val));} };

Tricounter complexity(const Program_t& p) {
    Tricounter nops;
    for(const auto& iter: p) {
        if (isAdd(iter._ope)) ++std::get<0>(nops);
        if (isSca(iter._ope)) ++std::get<1>(nops);
        if (iter._ope == ' ') ++std::get<2>(nops);
    }
    return nops;
}
std::ostream& operator<< (std::ostream& out, const Program_t& p) {
    for(const auto& iter: p) {
        out << iter << std::endl;
    }
    return out;
}


// ===============================================================
// Directed selection of accumulation i/o variables
Matrix::Row::const_iterator orientindex(const size_t preci,
                                        const Matrix::Row& L,
                                        const bool oriented) {
    if (! oriented) return L.begin();

            // Try to reuse previous variable
    auto nexti(std::find_if(L.begin(),L.end(),
                            [preci](const auto&a) { return a.first == preci; } )
               );

//         // But always prefer a variable with coefficient One
    if ( (nexti == L.end()) || (! isOne(nexti->second)) ) {
//         // Only otherwise, prefer a variable with coefficient One
//     if (nexti == L.end()) {
        std::vector<Matrix::Row::const_iterator> vnext;
        for(auto iter=L.begin(); iter!=L.end(); ++iter) {
            if (isOne(iter->second)) vnext.push_back(iter);
        }
        if (vnext.size()>0) {
#ifdef RANDOM_TIES
            std::shuffle (vnext.begin(), vnext.end(),
                          std::default_random_engine(Givaro::BaseTimer::seed()));
#endif
            nexti = vnext.front();
        }
    }

#ifdef VERBATIM_PARSING
    if ( (nexti != L.end()) && (nexti != L.begin()) ) {
        std::clog << "# in " << L << ", prefered " << nexti->first
                  << " to " << L.begin()->first << std::endl;
    }
#endif

    return (nexti != L.end()) ? nexti : L.begin() ;
}
// ===============================================================


// ===============================================================
// Random selection of accumulation i/o variables
Matrix::Row::const_iterator nextindex(const size_t preci, const Matrix::Row& L,
                                      const bool oriented) {
#ifdef RANDOM_TIES
    if (oriented) return orientindex(preci, L, oriented);
    std::vector<Matrix::Row::const_iterator> vnext;
    for(auto iter=L.begin(); iter!=L.end(); ++iter) {
        vnext.push_back(iter);
    }
    std::shuffle (vnext.begin(), vnext.end(),
                  std::default_random_engine(Givaro::BaseTimer::seed()));
    return vnext.front();
#else
    return orientindex(preci, L, oriented);
#endif
}
// ===============================================================



// ===============================================================
// Removes the first atom followed by its inverse
bool simplify(Program_t& Program, const bool transposed) {
    size_t cnt(0);
    for(auto iter = Program.begin(); iter != Program.end(); ++iter) {
        ++ cnt; size_t nnt(0);

        if (iter->_ope == ' ') {
            continue;
        }

        auto next(iter);
        for(++next; next != Program.end(); ++next) {
            ++ nnt;
            if (next->isinv(*iter)) {
#ifdef VERBATIM_PARSING
                std::clog << "# Removing[" << cnt << "] " << *iter
                          << " with[" << nnt << "] " << *next << std::endl;

                for(auto rit=iter; rit != next; ++rit) {
                    std::clog << "# %% " << *rit << std::endl;
                }
                std::clog << "# %% " << *next << std::endl;
#endif

                Program.erase(next);
                Program.erase(iter);

                return true;

            }

				// Stop optimizing, if iter is reused from now, in certain cases
            if (transposed) {
                if ( ( (iter->_des == next->_des)
                       &&
                       ( (next->_ope == ' ') || isSca(next->_ope) ) )
                     ||
                     (iter->_des == next->_src)
                     ) {
                    break;
                }
            } else {
                if ( ( (iter->_src == next->_src)
                       &&
                       ( (next->_ope == ' ') || isSca(next->_ope) ) )
                     ||
                     ( (iter->_des == next->_src) && (next->_ope != ' ') )
                     ||
                     (iter->_src == next->_des)
                     ) {
                    break;
                }
            }
        }
    }
    return false;
}

// ===============================================================





// ===============================================================
// In-place program realizing a linear function
Tricounter LinearAlgorithm(Program_t& Program, const Matrix& A,
                           const char variable,
                           const bool transposed, const bool oriented) {

    const QRat& QQ = A.field();
    Tricounter opcount; // 0:ADD, 1:SCA, 2:MUL
    const size_t m(A.rowdim());
    size_t preci(A.coldim());

    for(size_t l=0; l<m; ++l) {
        const auto& CurrentRow(A[l]);
            // choose var
        const auto aiter { nextindex(preci, CurrentRow, oriented) };
        const size_t i(aiter->first);

            // scale choosen var
        if (transposed) {
            if ( (!QQ.isOne(aiter->second)) && (!QQ.isMOne(aiter->second))) {
                Program.emplace_back(variable,i,'/',aiter->second);
            }
        } else {
            Program.emplace_back(variable,i,'*',aiter->second);
        }


			// Add the rest of the row
       for(auto iter = CurrentRow.begin(); iter != CurrentRow.end(); ++iter) {
            if (iter != aiter) {
                if (transposed) {
                    Program.emplace_back(variable, iter->first,
                                         MONEOP('-',aiter->second),
                                         iter->second, i);
                } else {
                    Program.emplace_back(variable, i,
                                         '+',
                                         iter->second, iter->first);
                }

            }
        }

           // placeholder for barrier:
           //   (AXPY will have to performed at this point)
       Program.emplace_back(variable,i,' ', aiter->second);

			// Sub the rest of the row
        for(auto iter = CurrentRow.begin(); iter != CurrentRow.end(); ++iter) {
            if (iter != aiter) {
                if (transposed) {
                    Program.emplace_back(variable, iter->first,
                                         MONEOP('+',aiter->second),
                                         iter->second, i);
                } else {
                    Program.emplace_back(variable, i,
                                         '-',
                                         iter->second, iter->first);
                }
            }
        }

            // Un-scale choosen var
        if (transposed) {
            if ( (!QQ.isOne(aiter->second)) && (!QQ.isMOne(aiter->second))) {
                Program.emplace_back(variable,i,'*',aiter->second);
            }
        } else {
            Program.emplace_back(variable,i,'/',aiter->second);
        }


        if (CurrentRow.size()>1) preci = i;
    }

        // Removing noops
    Program.erase(std::remove_if(Program.begin(), Program.end(), isScaOne),
                  Program.end());

        // Removes atoms followed by their inverses, one at a time
    bool simp; do {
        simp = simplify(Program, transposed);
    } while(simp);

    return complexity(Program);
}
// ===============================================================



// ===============================================================
// Searching the space of in-place linear programs
Tricounter SearchLinearAlgorithm(Program_t& Program, const Matrix& A,
                                 const char variable, size_t randomloops,
                                 const bool transposed) {
    const QRat& QQ = A.field();

    Givaro::Timer elapsed;
    std::ostringstream sout, matout;

    Tricounter nbops{ LinearAlgorithm(Program, A, variable, transposed, true) };


    std::string res(sout.str());
#ifdef VERBATIM_PARSING
    std::clog << "# Oriented number of operations for " << variable
              << ": " << nbops << std::endl;
#endif

#pragma omp parallel for shared(A,Program,nbops)
    for(size_t i=0; i<randomloops; ++i) {

            // =============================================
            // random permutation of the rows
        LinBox::Permutation<QRat> P(QQ,A.rowdim());
        Givaro::GivRandom generator;
        P.random(generator.seed());

            // =============================================
            // Apply permutation to A
        Matrix pA(QQ,A.rowdim(), A.coldim());
        permuteRows(pA,P,A,QQ);

        Program_t lProgram;
        Tricounter lops { LinearAlgorithm(lProgram, pA, variable, transposed) };

        if ( (std::get<0>(lops)<std::get<0>(nbops)) ||
             ( (std::get<0>(lops)==std::get<0>(nbops))
               && (std::get<1>(lops)<std::get<1>(nbops)) ) ) {
            nbops = lops;
            Program = lProgram;
#ifdef VERBATIM_PARSING
            std::clog << "# Found algorithm[" << i << "] for " << variable
                      << ", operations: " << lops << std::endl;
#endif
        }

        lops = LinearAlgorithm(lProgram, pA, variable, transposed, true);

        if ( (std::get<0>(lops)<std::get<0>(nbops)) ||
             ( (std::get<0>(lops)==std::get<0>(nbops))
               && (std::get<1>(lops)<std::get<1>(nbops)) ) ) {
            nbops = lops;
            Program = lProgram;
#ifdef VERBATIM_PARSING
            std::clog << "# Found oriented[" << i << "] for " << variable
                      << ", operations: " << lops << std::endl;
#endif
        }
    }

    return nbops;
}
// ===============================================================





// ===============================================================
// In-place program realizing a trilinear function
Tricounter TriLinearAlgorithm(std::ostream& out,
                              const Matrix& A, const Matrix& B,
                              const Matrix& T, const bool oriented=false) {

    const QRat& QQ = T.field();

    Tricounter opcount; // 0:ADD, 1:SCA, 2:MUL
    size_t preci(A.coldim()), precj(B.coldim()), preck(T.coldim());

        // Buffering clauses, to enable optimizing them out
    std::ostringstream saout, sbout, scout;
    std::map<std::pair<size_t,Givaro::Rational>,std::ostringstream>
        maaout, mabout, macout;

    const size_t m(A.rowdim());
    for(size_t l=0; l<m; ++l) {
        const auto& CurrentARow(A[l]), CurrentBRow(B[l]), CurrentTRow(T[l]);

            /******************
             * Left hand side *
             ******************/
            // choose var
        const auto aiter { nextindex(preci, CurrentARow, oriented) };
        const size_t i(aiter->first);
        if ( (i == preci) && (l>0) && (aiter->second == A.getEntry(l-1,i)) ) {
            if (! QQ.isOne(aiter->second)) {
#ifdef VERBATIM_PARSING
                std::clog << "# Optimized out: scalar (div;mul), "
                          << 'a' << i << " /* " << VALPAR(aiter->second)
                          << std::endl;
#endif
                --std::get<1>(opcount);
                saout.clear(); saout.str(std::string());
            }
        } else {
            SCA(saout, 'a',i,'*',aiter->second, opcount); // scale choosen var
        }
        const bool aSCA(saout.tellp() != std::streampos(0));

        for(auto iter=CurrentARow.begin(); iter != CurrentARow.end(); ++iter) {
            if (iter != aiter) {
                const auto asearch(maaout.find(*iter));
                if ( (i == preci) && (l>0) && (! aSCA) &&
                     ( asearch != maaout.end() ) ) {
#ifdef VERBATIM_PARSING
                    std::clog << "# Optimized out: (add;sub), "
                              << 'a' << i << " +- "
                              << VALPAR(iter->second) << 'a' << iter->first
                              << std::endl;
#endif
                    maaout.erase(asearch);
                    --std::get<0>(opcount);
                } else {
                    ADD(saout, 'a',i,'+',iter->second, iter->first, opcount);
                }
            }
        }

            // Print remaining LHS clauses
        for(const auto& [key,value]: maaout) {
            out << value.str() << std::flush;
        }
        maaout.clear();
        out << saout.str() << std::flush;
        saout.clear(); saout.str(std::string());

            /*******************
             * Right hand side *
             *******************/
        const auto bjter( nextindex(precj, CurrentBRow, oriented) );
        const size_t j(bjter->first);
        if ( (j == precj) && (l>0) && (bjter->second == B.getEntry(l-1,j)) ) {
            if (! QQ.isOne(bjter->second)) {
#ifdef VERBATIM_PARSING
                std::clog << "# Optimized out, scalar (div;mul): "
                          << 'b' << j << " /* " << VALPAR(bjter->second)
                          << std::endl;
#endif
                --std::get<1>(opcount);
                sbout.clear(); sbout.str(std::string());
            }
        } else {
            SCA(sbout, 'b',j,'*',bjter->second, opcount);
        }
        const bool bSCA(sbout.tellp() != std::streampos(0));

        for(auto jter = CurrentBRow.begin(); jter != CurrentBRow.end(); ++jter) {
            if (jter != bjter) {
                const auto bsearch(mabout.find(*jter));
                if ( (j == precj) && (l>0) && (! bSCA) &&
                     ( bsearch != mabout.end() ) ) {
#ifdef VERBATIM_PARSING
                    std::clog << "# Optimized out: (add;sub), "
                              << 'b' << j << " +- "
                              << VALPAR(jter->second) << 'b' << jter->first
                              << std::endl;
#endif
                    mabout.erase(bsearch);
                    --std::get<0>(opcount);
                } else {
                    ADD(sbout, 'b',j,'+',jter->second, jter->first, opcount);
                }
            }
        }

            // Print remaining RHS clauses
        for(const auto& [key,value]: mabout) {
            out << value.str() << std::flush;
        }
        mabout.clear();
        out << sbout.str() << std::flush;
        sbout.clear(); sbout.str(std::string());


            /***********
             * Product *
             ***********/
        const auto ckter( nextindex(preck, CurrentTRow, oriented) );
        const size_t k(ckter->first);

        if (notAbsOne(QQ,ckter->second)) {
            if ( (k == preck) && (l>0)
                 && (ckter->second == T.getEntry(l-1,k)) ) {
                if (! QQ.isOne(ckter->second)) {
#ifdef VERBATIM_PARSING
                    std::clog << "# Optimized out, scalar (div;mul): "
                              << 'c' << k << " /* " << VALPAR(ckter->second)
                              << std::endl;
#endif
                    --std::get<1>(opcount);
                    scout.clear(); scout.str(std::string());
               }
            } else {
                SCA(scout, 'c', k, '/', ckter->second, opcount);
            }
        }
        const bool cSCA(scout.tellp() != std::streampos(0));

        for(auto kter = CurrentTRow.begin(); kter != CurrentTRow.end(); ++kter) {
            if (kter != ckter) {
                auto cadd(*kter); cadd.second *= ckter->second;
                const auto csearch(macout.find(cadd));
                if ( (k == preck) && (l>0) && (! cSCA) &&
                     ( csearch != macout.end()) ) {
#ifdef VERBATIM_PARSING
                    std::clog << "# Optimized out: (add;sub), "
                              << 'c' << kter->first << " +- "
                              << VALPAR(kter->second) << 'c' << k
                              << std::endl;
#endif
                    macout.erase(csearch);
                    --std::get<0>(opcount);
                } else {
                    ADD(scout, 'c', kter->first, MONEOP('-',ckter->second),
                        kter->second, k, opcount);
                }
            }
        }

            // Print remaining Product clauses
        for(const auto& [key,value]: macout) {
            out << value.str() << std::flush;
        }
        macout.clear();
        out << scout.str() << std::flush;
        scout.clear(); scout.str(std::string());



            /****************************************
             * the recursive (multiplicative) calls *
             ****************************************/
        MUL(out, 'c',k,MONEOP('+',ckter->second),'a',i,'b',j, opcount);



            /********************
             * RESTORE: Product *
             ********************/
        for(auto kter = CurrentTRow.begin(); kter != CurrentTRow.end(); ++kter) {
            if (kter != ckter) {
                auto cadd(*kter); cadd.second *= ckter->second;
                ADD(macout[cadd], 'c', kter->first, MONEOP('+',ckter->second),
                    kter->second, k, opcount);
            }
        }
        if (notAbsOne(QQ,ckter->second)) {
            SCA(scout, 'c', ckter->first, '*', ckter->second, opcount);
        }

            /****************************
             * RESTORE: Right hand side *
             ****************************/
        for(auto jter = CurrentBRow.begin(); jter != CurrentBRow.end(); ++jter) {
            if (jter != bjter) {
                ADD(mabout[*jter], 'b',j,'-',jter->second, jter->first, opcount);
            }
        }
        SCA(sbout, 'b',j,'/',bjter->second, opcount);

            /***************************
             * RESTORE: Left hand side *
             ***************************/
        for(auto iter = CurrentARow.begin(); iter != CurrentARow.end(); ++iter) {
            if (iter != aiter) {
                ADD(maaout[*iter], 'a',i,'-',iter->second, iter->first, opcount);
            }
        }
        SCA(saout, 'a',i,'/',aiter->second, opcount);

        if (CurrentARow.size()>1) preci=i;
        if (CurrentBRow.size()>1) precj=j;
        if (CurrentTRow.size()>1) preck=k;
    }

        // Print last Product clauses
    for(const auto& [key,value]: macout) { out << value.str() << std::flush; }
    out << scout.str() << std::flush;
        // Print last RHS clauses
    for(const auto& [key,value]: mabout) { out << value.str() << std::flush; }
    out << sbout.str() << std::flush;
        // Print last LHS clauses
    for(const auto& [key,value]: maaout) { out << value.str() << std::flush; }
    out << saout.str() << std::flush;

    return opcount;
}
// ===============================================================


// ===============================================================
// Duplicate intermediate products
void DoubleExpand(Matrix& AA, Matrix& BB, Matrix& TT,
                  const Matrix& A, const Matrix& B, const Matrix& T) {

    AA.resize(A.rowdim()<<1,A.coldim());
    BB.resize(B.rowdim()<<1,B.coldim());
    TT.resize(T.rowdim()<<1,T.coldim()+1);

        /* Inflate Left */
    for(size_t l=0; l<A.rowdim();++l) {
        for(auto iter(A[l].begin()); iter != A[l].end(); ++iter) {
            AA.setEntry(l<<1,iter->first,iter->second);
            AA.setEntry(1+(l<<1),iter->first,iter->second);
        }
    }

        /* Inflate Right */
    for(size_t l=0; l<B.rowdim();++l) {
        for(auto iter(B[l].begin()); iter != B[l].end(); ++iter) {
            BB.setEntry(l<<1,iter->first,iter->second);
            BB.setEntry(1+(l<<1),iter->first,iter->second);
        }
    }

        /* Inflate & Interleave Product */
    for(size_t l=0; l<T.rowdim();++l) {
        for(auto iter(T[l].begin()); iter != T[l].end(); ++iter) {
            TT.setEntry(l<<1,iter->first,iter->second);
            TT.setEntry(1+(l<<1),1+(iter->first),iter->second);
        }
    }

#ifdef VERBATIM_PARSING
    AA.write(std::clog << "A:=",FileFormat::Maple) << ';' << std::endl;
    BB.write(std::clog << "B:=",FileFormat::Maple) << ';' << std::endl;
    TT.write(std::clog << "T:=",FileFormat::Maple) << ';' << std::endl;
    std::clog << std::string(30,'#') << std::endl;
#endif

}
// ===============================================================


Tricounter& operator+=(Tricounter& l, const Tricounter& r) {
    std::get<0>(l) += std::get<0>(r);
    std::get<1>(l) += std::get<1>(r);
    std::get<2>(l) += std::get<2>(r);
    return l;
}




// ===============================================================
// In-place program realizing a trilinear function
Tricounter TriLinearProgram(std::ostream& out, const Matrix& A, const Matrix& B,
                           const Matrix& T, const bool oriented) {
    const QRat& QQ(T.field());

    Program_t aprog, bprog, cprog;


    Tricounter aops { LinearAlgorithm(aprog, A, 'a', false, oriented) };
    out << "# Found " << aops << " for a" << std::endl;

    Tricounter bops { LinearAlgorithm(bprog, B, 'b', false, oriented) };
    out << "# Found " << bops << " for b" << std::endl;

    Tricounter cops { LinearAlgorithm(cprog, T, 'c', true, oriented) };
    out << "# Found " << cops << " for c" << std::endl;

    Tricounter pty;
        // Synchronizing the programs
    auto aiter(aprog.begin()), bjter(bprog.begin()), ckter(cprog.begin()) ;
    for( ; ckter != cprog.end() ; ) {
            // Print ADD/SCA, left hand sides
        for( ; (aiter != aprog.end()) && (aiter->_ope != ' ') ; ++aiter) {
            out << *aiter << std::endl;
        }
            // Print ADD/SCA, right hand sides
        for( ; (bjter != bprog.end()) && (bjter->_ope != ' ') ; ++bjter) {
            out << *bjter << std::endl;
        }
            // Print ADD/SCA, products
        for( ; (ckter != cprog.end()) && (ckter->_ope != ' ') ; ++ckter) {
            out << *ckter << std::endl;
        }

            // Print (recursive) AXPY
        if ( (aiter != aprog.end()) &&  (bjter != bprog.end()) &&  (ckter != cprog.end()) ) {

            MUL(out, ckter->_var, ckter->_src, MONEOP('+',ckter->_val),
                aiter->_var, aiter->_src, bjter->_var, bjter->_src, pty);

            ++aiter; ++bjter; ++ckter;
        }
    }


        // Last reversions to recover initial state for inputs
    for( ; ckter != cprog.end() ; ++ckter) {
        out << *ckter << std::endl;
    }
    for( ; bjter != bprog.end() ; ++bjter) {
        out << *bjter << std::endl;
    }
    for( ; aiter != aprog.end() ; ++aiter) {
        out << *aiter << std::endl;
    }

        // Number of operations in the program
    Tricounter nops; nops += aops; nops += bops; nops += cops;

    std::get<2>(nops) /= 3; // MUL is counted in each of the three programs

    return nops;
}
// ===============================================================


// ===============================================================
// Searching the space of in-place trilinear programs
Tricounter SearchTriLinearAlgorithm(std::ostream& out,
                                    const Matrix& A, const Matrix& B,
                                    const Matrix& T, size_t randomloops) {

    if ( (A.rowdim() != B.rowdim()) || (A.rowdim() != T.rowdim()) ) {
        std::cerr << "Incorrect dimensions :" << std::endl;
		std::cerr << "A is " << A.rowdim() << " by " << A.coldim() << std::endl;
		std::cerr << "B is " << B.rowdim() << " by " << B.coldim() << std::endl;
		std::cerr << "C is " << T.coldim() << " by " << T.rowdim() << std::endl;
        return Tricounter{0,0,0};
    }

    const QRat& QQ = T.field();

    Givaro::Timer elapsed;
    std::ostringstream sout, matout;
    Tricounter nbops{ TriLinearProgram(sout, A, B, T, true) };
    std::string res(sout.str());
    std::clog << "# Oriented number of operations: " << nbops << std::endl;

#pragma omp parallel for shared(A,B,T,res,nbops)
    for(size_t i=0; i<randomloops; ++i) {

            // =============================================
            // random permutation of the rows
        LinBox::Permutation<QRat> P(QQ,A.rowdim());
        Givaro::GivRandom generator;
        P.random(generator.seed());

            // Apply permutation to A, B, T
        Matrix pA(QQ,A.rowdim(), A.coldim()), pB(QQ,B.rowdim(), B.coldim()),
            pT(QQ,T.rowdim(), T.coldim());
        permuteRows(pA,P,A,QQ); permuteRows(pB,P,B,QQ); permuteRows(pT,P,T,QQ);


            // =============================================
            // random coherent negation of the rows
        for(size_t i=0; i<pA.rowdim(); ++i) {
            const bool negA( generator.brand() ), negB( generator.brand() );
            if (negA) negRow(pA, i, QQ);
            if (negB) negRow(pB, i, QQ);
            if (negA != negB) negRow(pT, i, QQ);
        }

        std::ostringstream lout, sout;

            // =============================================
            // trying first a directed selection of variables
        Tricounter lops{ TriLinearProgram(lout, pA, pB, pT, true) };

<<<<<<< HEAD
        omp_set_lock(&writelock);
        if ( (std::get<0>(lops)<std::get<0>(nbops)) ||
             ( (std::get<0>(lops)==std::get<0>(nbops))
               && (std::get<1>(lops)<std::get<1>(nbops)) ) ) {
            nbops = lops;
            res = lout.str();
            std::clog << "# Found oriented [" << i << "], operations: " << lops << std::endl;
=======
#pragma omp critical
        {
            if ( (std::get<0>(lops)<std::get<0>(nbops)) ||
                 ( (std::get<0>(lops)==std::get<0>(nbops))
                   && (std::get<1>(lops)<std::get<1>(nbops)) ) ) {
                nbops = lops;
                res = lout.str();
                std::clog << "# Found algorithm[" << i << "], operations: "
                          << lops << std::endl;
            }
>>>>>>> 4a6ca58f
        }

            // =============================================
            // then trying a random selection of variables
        lops = TriLinearProgram(sout, pA, pB, pT);

<<<<<<< HEAD
        omp_set_lock(&writelock);
        if ( (std::get<0>(lops)<std::get<0>(nbops)) ||
             ( (std::get<0>(lops)==std::get<0>(nbops))
               && (std::get<1>(lops)<std::get<1>(nbops)) ) ) {
            nbops = lops;
            res = sout.str();
            std::clog << "# Found combined [" << i << "], operations: " << lops << std::endl;
=======
#pragma omp critical
        {
            if ( (std::get<0>(lops)<std::get<0>(nbops)) ||
                 ( (std::get<0>(lops)==std::get<0>(nbops))
                   && (std::get<1>(lops)<std::get<1>(nbops)) ) ) {
                nbops = lops;
                res = oout.str();
                std::clog << "# Found oriented [" << i << "], operations: "
                          << lops << std::endl;
            }
>>>>>>> 4a6ca58f
        }
    }

        // Print the chosen algorithm
    out << res << std::flush;
    return nbops;

//    return  TriLinearProgram(out, A, B, T);



 }
// ===============================================================




// ===============================================================
// Enables checking a matrix multiplication with Maple
#ifdef INPLACE_CHECKER

    // Setup auxilliary variables
void InitializeVariable(const char L, const size_t m, const char M)  {
    for(size_t h=0; h<m; ++h)
        std::clog << L << h << ":=" << M << "[" << (h+1) << "];";
    std::clog << std::endl;
}

void InitializeVariables(const char L, const size_t m,
                         const char H, const size_t n,
                         const char F, const size_t s) {
    InitializeVariable(L, m, 'L');
    InitializeVariable(H, n, 'H');
    InitializeVariable(F, s, 'F');
    std::clog << std::string(30,'#') << std::endl;
}

    // Collect result of program
void CollectVariable(const char L, const size_t m, const char M) {
    for(size_t h=0; h<m; ++h)
        std::clog << L << h << "-" << M << "[" << (h+1) << "],";
    std::clog << "0;" << std::endl;
}

void CollectVariables(const char L, const size_t m,
                      const char H, const size_t n,
                      const char F, const size_t s) {
    std::clog << std::string(30,'#') << std::endl;
    for(size_t h=0; h<s; ++h)
        std::clog << "R[" << (h+1) << "]:=simplify(" << F << h << ",symbolic);";
    std::clog << std::endl;
    CollectVariable(H, n, 'H');
    CollectVariable(L, m, 'L');
    std::clog << std::string(30,'#') << std::endl;
}


    // Compare program with a matrix multiplication
void CheckMatrixMultiplication(const Matrix& A, const Matrix& B,
                               const Matrix& C) {
    Tricounter mkn(LRP2MM(A,B,C));
    const size_t& n(std::get<0>(mkn)), t(std::get<1>(mkn)), m(std::get<2>(mkn));
    std::clog <<"# code-checking for "
              << m << 'x' << t << 'x' << n
              << " Matrix-Multiplication" << std::endl;
    std::clog << '<';
    for(size_t i=0; i<m; ++i) {
        if (i!=0) std::clog << ',' << std::endl;
        std::clog << '<';
        for(size_t j=0; j<n; ++j) {
            if (j!=0) std::clog << '|';
            for(size_t k=0; k<t; ++k) {
                if (k!=0) std::clog << '+';
                std::clog << "L[" << (i*t+k+1) << "]*H[" << (k*n+j+1) << ']';
            }
            std::clog << " + F[" << (i*n+j+1) << "] - R[" << (i*n+j+1) << ']';
        }
        std::clog << '>';
    }
    std::clog << ">;" << std::endl;
}

#endif
// ===============================================================<|MERGE_RESOLUTION|>--- conflicted
+++ resolved
@@ -778,15 +778,6 @@
             // trying first a directed selection of variables
         Tricounter lops{ TriLinearProgram(lout, pA, pB, pT, true) };
 
-<<<<<<< HEAD
-        omp_set_lock(&writelock);
-        if ( (std::get<0>(lops)<std::get<0>(nbops)) ||
-             ( (std::get<0>(lops)==std::get<0>(nbops))
-               && (std::get<1>(lops)<std::get<1>(nbops)) ) ) {
-            nbops = lops;
-            res = lout.str();
-            std::clog << "# Found oriented [" << i << "], operations: " << lops << std::endl;
-=======
 #pragma omp critical
         {
             if ( (std::get<0>(lops)<std::get<0>(nbops)) ||
@@ -797,44 +788,28 @@
                 std::clog << "# Found algorithm[" << i << "], operations: "
                           << lops << std::endl;
             }
->>>>>>> 4a6ca58f
         }
 
             // =============================================
             // then trying a random selection of variables
         lops = TriLinearProgram(sout, pA, pB, pT);
 
-<<<<<<< HEAD
-        omp_set_lock(&writelock);
-        if ( (std::get<0>(lops)<std::get<0>(nbops)) ||
-             ( (std::get<0>(lops)==std::get<0>(nbops))
-               && (std::get<1>(lops)<std::get<1>(nbops)) ) ) {
-            nbops = lops;
-            res = sout.str();
-            std::clog << "# Found combined [" << i << "], operations: " << lops << std::endl;
-=======
 #pragma omp critical
         {
             if ( (std::get<0>(lops)<std::get<0>(nbops)) ||
                  ( (std::get<0>(lops)==std::get<0>(nbops))
                    && (std::get<1>(lops)<std::get<1>(nbops)) ) ) {
                 nbops = lops;
-                res = oout.str();
+                res = sout.str();
                 std::clog << "# Found oriented [" << i << "], operations: "
                           << lops << std::endl;
             }
->>>>>>> 4a6ca58f
         }
     }
 
         // Print the chosen algorithm
     out << res << std::flush;
     return nbops;
-
-//    return  TriLinearProgram(out, A, B, T);
-
-
-
  }
 // ===============================================================
 
