--- conflicted
+++ resolved
@@ -773,18 +773,13 @@
             if (negA != negB) negRow(pT, i, QQ);
         }
 
-<<<<<<< HEAD
         std::ostringstream lout, sout;
+
+            // =============================================
+            // trying first a directed selection of variables
         Tricounter lops{ TriLinearProgram(lout, pA, pB, pT, true) };
-=======
-        std::ostringstream lout, oout;
-
-            // =============================================
-            // trying first a random selection of variables
-        Tricounter lops(BiLinearAlgorithm(lout, pA, pB, pT,false));
 
         omp_set_lock(&writelock);
->>>>>>> 5dcb80ea
         if ( (std::get<0>(lops)<std::get<0>(nbops)) ||
              ( (std::get<0>(lops)==std::get<0>(nbops))
                && (std::get<1>(lops)<std::get<1>(nbops)) ) ) {
@@ -792,17 +787,13 @@
             res = lout.str();
             std::clog << "# Found oriented [" << i << "], operations: " << lops << std::endl;
         }
-<<<<<<< HEAD
+        omp_unset_lock(&writelock);
+
+            // =============================================
+            // then trying a random selection of variables
         lops = TriLinearProgram(sout, pA, pB, pT);
-=======
-        omp_unset_lock(&writelock);
-
-            // =============================================
-            // then trying a directed selection of variables
-        lops = BiLinearAlgorithm(oout, pA, pB, pT, true);
 
         omp_set_lock(&writelock);
->>>>>>> 5dcb80ea
         if ( (std::get<0>(lops)<std::get<0>(nbops)) ||
              ( (std::get<0>(lops)==std::get<0>(nbops))
                && (std::get<1>(lops)<std::get<1>(nbops)) ) ) {
