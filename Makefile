####################################################################
# PLinOpt: a collection of C++ routines handling linear programs
# Authors: J-G. Dumas, C. Pernet, A. Sedoglavic
####################################################################

OPTFLAGS = -O3 -ffast-math

# OPTFLAGS += -D INPLACE_CHECKER		# adds Maple checks
# OPTFLAGS += -D VERBATIM_PARSING		# Verbose output
# OPTFLAGS += -D DEFAULT_RANDOM_LOOPS=30u	# Default # of loops
# OPTFLAGS += -D COEFFICIENT_SEARCH=20u		# Default # sparsifier coeffs

#######

CXXFLAGS += -D RANDOM_TIES # -D INPLACE_CHECKER

CXXFLAGS += ${OPTFLAGS} -I`pwd`/include/ `pkg-config linbox --cflags`
LOADLIBES+= `pkg-config linbox --libs |sed 's/-liml//;s/-lfplll//;s/-lflint//'`

#######

EXE  = optimizer
EXE += sparsifier factorizer
EXE += inplacer trilplacer
<<<<<<< HEAD
EXE += PMMchecker
=======
EXE += transpozer compacter SLPchecker
EXE += sms2pretty matrix-transpose columns-swap MMchecker
>>>>>>> b4801290

SRC=${EXE:%=src/%.cpp}

BIN=${EXE:%=bin/%}

#######

all: ${BIN}

bin/%: src/%.cpp
	$(LINK.cpp) $^ $(LOADLIBES) $(LDLIBS) -o $@

clean:
	- \rm ${BIN}


check: ${BIN}
	./bin/FDT.sh<|MERGE_RESOLUTION|>--- conflicted
+++ resolved
@@ -22,12 +22,9 @@
 EXE  = optimizer
 EXE += sparsifier factorizer
 EXE += inplacer trilplacer
-<<<<<<< HEAD
-EXE += PMMchecker
-=======
 EXE += transpozer compacter SLPchecker
 EXE += sms2pretty matrix-transpose columns-swap MMchecker
->>>>>>> b4801290
+EXE += PMMchecker
 
 SRC=${EXE:%=src/%.cpp}
 
